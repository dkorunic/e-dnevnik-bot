--- conflicted
+++ resolved
@@ -34,16 +34,8 @@
 	go.uber.org/automaxprocs v1.5.3
 	go.uber.org/goleak v1.3.0
 	go.uber.org/ratelimit v0.3.0
-<<<<<<< HEAD
-	golang.org/x/oauth2 v0.16.0
-	google.golang.org/api v0.163.0
-=======
 	golang.org/x/oauth2 v0.17.0
 	google.golang.org/api v0.162.0
->>>>>>> 7d40880e
-)
-
-require (
 	cloud.google.com/go/compute v1.23.4 // indirect
 	cloud.google.com/go/compute/metadata v0.2.3 // indirect
 	github.com/andybalholm/cascadia v1.3.2 // indirect
